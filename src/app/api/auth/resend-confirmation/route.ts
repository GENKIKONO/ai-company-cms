import { NextRequest, NextResponse } from 'next/server';
import { z } from 'zod';
import { generateAuthLink } from '@/lib/auth/generate-link';
<<<<<<< HEAD
import { sendHtmlEmail } from '@/lib/email/resend-client';
=======
>>>>>>> d6bafe07
import { logger, createRequestContext } from '@/lib/utils/logger';

// Request validation schema
const ResendConfirmationSchema = z.object({
  email: z.string().email('Invalid email format'),
  type: z.enum(['signup', 'magiclink']).optional().default('signup')
});

// Error codes for machine-readable responses
const ERROR_CODES = {
  INVALID_EMAIL: 'invalid_email',
  VALIDATION_ERROR: 'validation_error',
  GENERATE_LINK_FAILED: 'generate_link_failed',
<<<<<<< HEAD
  RESEND_SEND_FAILED: 'resend_send_failed',
=======
>>>>>>> d6bafe07
  RATE_LIMITED: 'rate_limited',
  INTERNAL_ERROR: 'internal_error'
} as const;

// Simple in-memory rate limiting (in production, use Redis or database)
const rateLimitMap = new Map<string, { count: number; resetTime: number }>();
const RATE_LIMIT_WINDOW = 60 * 1000; // 60 seconds
const RATE_LIMIT_MAX_REQUESTS = 3; // Max 3 requests per minute per email

function checkRateLimit(email: string): { allowed: boolean; resetTime?: number } {
  const now = Date.now();
  const key = `resend_${email}`;
  const existing = rateLimitMap.get(key);

  if (!existing || now > existing.resetTime) {
    // Reset or create new entry
    rateLimitMap.set(key, { count: 1, resetTime: now + RATE_LIMIT_WINDOW });
    return { allowed: true };
  }

  if (existing.count >= RATE_LIMIT_MAX_REQUESTS) {
    return { allowed: false, resetTime: existing.resetTime };
  }

  existing.count++;
  return { allowed: true };
}

function maskEmail(email: string): string {
  const [username, domain] = email.split('@');
  const maskedUsername = username.length > 2 
    ? `${username[0]}${'*'.repeat(username.length - 2)}${username[username.length - 1]}`
    : username;
  return `${maskedUsername}@${domain}`;
}

export async function POST(request: NextRequest) {
  // Production safety guard - check APP_URL constant via import
  if (process.env.NODE_ENV === 'production' && process.env.NEXT_PUBLIC_APP_URL?.includes('localhost')) {
    return NextResponse.json(
      { error: 'Configuration error - localhost detected in production', code: 'config_error' },
      { status: 500 }
    );
  }

  const requestId = crypto.randomUUID();
  const timestamp = new Date().toISOString();
  const requestContext = createRequestContext(request, { requestId });
  
  // Log incoming request
  logger.apiRequest(requestContext);
  
  try {
    // Parse and validate request body
    const body = await request.json();
    const validationResult = ResendConfirmationSchema.safeParse(body);

    if (!validationResult.success) {
      const validationErrors = validationResult.error.errors.map(err => 
        `${err.path.join('.')}: ${err.message}`
      ).join(', ');

      logger.validationError(validationErrors, {
        ...requestContext,
        errors: validationErrors
      });

      return NextResponse.json(
        { 
          success: false, 
          error: 'Validation failed',
          code: ERROR_CODES.VALIDATION_ERROR,
          details: validationErrors,
          requestId 
        },
        { status: 400 }
      );
    }

    const { email, type } = validationResult.data;
    const maskedEmailForLogs = maskEmail(email);

    // Check rate limiting
    const rateLimitCheck = checkRateLimit(email);
    if (!rateLimitCheck.allowed) {
      const retryAfter = Math.ceil((rateLimitCheck.resetTime! - Date.now()) / 1000);
      
      logger.rateLimitHit({
        ...requestContext,
        email,
        retryAfter
      });

      return NextResponse.json(
        {
          success: false,
          error: 'Rate limit exceeded',
          code: ERROR_CODES.RATE_LIMITED,
          retryAfter,
          requestId
        },
        { 
          status: 429,
          headers: {
            'Retry-After': retryAfter.toString()
          }
        }
      );
    }

    logger.info('Resend confirmation request received', {
      ...requestContext,
      email,
      type
    });

    // Generate auth link via Supabase Admin API
    // This will automatically trigger Supabase's built-in email delivery
    let linkResult;
    try {
      linkResult = await generateAuthLink({
        email,
        type,
        requestId
      });
    } catch (linkError) {
      const errorMessage = linkError instanceof Error ? linkError.message : 'Unknown error';
      
      logger.authLinkFailed(errorMessage, {
        ...requestContext,
        email,
        type,
        provider: 'supabase',
        error: linkError
      });

      return NextResponse.json(
        {
          success: false,
          error: 'Supabase service unavailable',
          code: ERROR_CODES.GENERATE_LINK_FAILED,
          requestId
        },
        { status: 424 } // Failed Dependency
      );
    }

    if (!linkResult.success || !linkResult.url) {
      logger.authLinkFailed(linkResult.error || 'Failed to generate confirmation link', {
        ...requestContext,
        email,
        type,
        provider: 'supabase',
        error: linkResult.error
      });

      return NextResponse.json(
        {
          success: false,
          error: linkResult.error || 'Failed to generate confirmation link',
          code: ERROR_CODES.GENERATE_LINK_FAILED,
          requestId
        },
        { status: 424 } // Failed Dependency
      );
    }

    // Note: Supabase will handle email delivery automatically
    // We no longer use Resend for auth emails
    logger.emailSent({
      ...requestContext,
      email,
      type,
      provider: 'supabase-builtin'
    });

    return NextResponse.json({
      success: true,
      message: '確認メールを再送信しました',
      provider: 'supabase',
      requestId
    });

  } catch (error) {
    const errorMessage = error instanceof Error ? error.message : 'Unknown error';
    const errorStack = error instanceof Error ? error.stack : undefined;
    
    logger.error(errorMessage, {
      ...requestContext,
      error,
      stack: errorStack
    });

    return NextResponse.json(
      {
        success: false,
        error: 'Internal server error',
        code: ERROR_CODES.INTERNAL_ERROR,
        requestId
      },
      { status: 500 }
    );
  }
}<|MERGE_RESOLUTION|>--- conflicted
+++ resolved
@@ -1,10 +1,6 @@
 import { NextRequest, NextResponse } from 'next/server';
 import { z } from 'zod';
 import { generateAuthLink } from '@/lib/auth/generate-link';
-<<<<<<< HEAD
-import { sendHtmlEmail } from '@/lib/email/resend-client';
-=======
->>>>>>> d6bafe07
 import { logger, createRequestContext } from '@/lib/utils/logger';
 
 // Request validation schema
@@ -18,10 +14,6 @@
   INVALID_EMAIL: 'invalid_email',
   VALIDATION_ERROR: 'validation_error',
   GENERATE_LINK_FAILED: 'generate_link_failed',
-<<<<<<< HEAD
-  RESEND_SEND_FAILED: 'resend_send_failed',
-=======
->>>>>>> d6bafe07
   RATE_LIMITED: 'rate_limited',
   INTERNAL_ERROR: 'internal_error'
 } as const;
