'use client';

import Link from 'next/link';
import { useState, useEffect } from 'react';
import { useI18n } from '@/components/layout/I18nProvider';
import { useABTest } from '@/lib/utils/ab-testing';
import { useSEO } from '@/hooks/useSEO';
import StatCard from '@/components/ui/StatCard';
import LayoutDebugger from '@/components/debug/LayoutDebugger';
import { applyJapaneseSoftBreaks } from '@/lib/widow-fix-runtime';

interface SiteSettings {
  hero_title: string;
  hero_subtitle: string;
  representative_message: string;
  footer_links: Array<{
    label: string;
    url: string;
    order?: number;
  }>;
}

interface I18nHomePageProps {
  siteSettings: SiteSettings;
}

export default function I18nHomePage({ siteSettings }: I18nHomePageProps) {
  const { t, formatNumber } = useI18n();
  const [dynamicStats, setDynamicStats] = useState({
    organizations: 1000,
    services: 5000,
    cases: 2500,
    categories: 50
  });
  const [isVisible, setIsVisible] = useState(false);
  
  // A/Bテスト: CTAボタンのテキスト
  const { variant: ctaVariant, trackConversion } = useABTest('hero_cta_text');
  
  // 動的な統計情報を取得
  useEffect(() => {
    const fetchDynamicStats = async () => {
      try {
        const response = await fetch('/api/public/stats');
        if (response.ok) {
          const stats = await response.json();
          setDynamicStats(stats);
        }
      } catch (error) {
        console.error('Failed to fetch dynamic stats:', error);
      }
    };
    
    fetchDynamicStats();
    setIsVisible(true);
    
    // 文節ソフトブレーク機能を適用
    setTimeout(() => {
      applyJapaneseSoftBreaks();
    }, 100);
  }, []);
  
  // SEO設定
  useSEO({
    title: t('pages.home.title'),
    description: t('pages.home.description'),
    canonical: 'https://aiohub.jp/',
    keywords: ['AI', 'CMS', '企業管理', 'DX', 'デジタル変革'],
    type: 'website',
    structuredData: {
      '@context': 'https://schema.org',
      '@type': 'WebSite',
      name: t('ui.header.title'),
      description: t('pages.home.description'),
      url: 'https://aiohub.jp/'
    }
  });

  const getCtaText = () => {
    if (ctaVariant === 'variant_a') {
      return t('ui.common.tryFree');
    }
    return t('ui.common.getStarted');
  };

  const handleCtaClick = () => {
    trackConversion('signup_click');
  };

  return (
    <div className="min-h-screen bg-white">
      <main>
        {/* ヒーローセクション */}
        <section className="relative overflow-hidden pt-8 pb-16 md:pt-12 md:pb-20 lg:pt-16 lg:pb-24">
          {/* 背景装飾 - 控えめなラジアルグラデーション */}
          <div className="section-deco bg-[radial-gradient(ellipse_at_top,_var(--tw-gradient-stops))] from-slate-50 to-transparent"></div>
          
          {/* AI Neural Network Background */}
          <div className="section-deco opacity-[0.08]">
            <svg className="w-full h-full" viewBox="0 0 400 300" preserveAspectRatio="xMidYMid slice">
              {/* Neural network nodes */}
              <g fill="currentColor" className="text-gray-600">
                <circle cx="80" cy="60" r="3" />
                <circle cx="120" cy="40" r="2" />
                <circle cx="160" cy="80" r="2.5" />
                <circle cx="200" cy="50" r="3" />
                <circle cx="240" cy="90" r="2" />
                <circle cx="280" cy="70" r="2.5" />
                <circle cx="320" cy="45" r="2" />
                
                <circle cx="100" cy="120" r="2.5" />
                <circle cx="140" cy="140" r="2" />
                <circle cx="180" cy="110" r="3" />
                <circle cx="220" cy="130" r="2.5" />
                <circle cx="260" cy="120" r="2" />
                <circle cx="300" cy="105" r="2.5" />
                
                <circle cx="90" cy="180" r="2" />
                <circle cx="130" cy="200" r="2.5" />
                <circle cx="170" cy="190" r="2" />
                <circle cx="210" cy="170" r="3" />
                <circle cx="250" cy="185" r="2.5" />
                <circle cx="290" cy="195" r="2" />
                <circle cx="330" cy="175" r="2.5" />
              </g>
              
              {/* Connecting lines */}
              <g stroke="currentColor" strokeWidth="0.5" fill="none" className="text-gray-400" opacity="0.6">
                <path d="M80,60 L120,40 M120,40 L160,80 M160,80 L200,50 M200,50 L240,90 M240,90 L280,70 M280,70 L320,45" />
                <path d="M100,120 L140,140 M140,140 L180,110 M180,110 L220,130 M220,130 L260,120 M260,120 L300,105" />
                <path d="M90,180 L130,200 M130,200 L170,190 M170,190 L210,170 M210,170 L250,185 M250,185 L290,195 M290,195 L330,175" />
                
                {/* Vertical connections */}
                <path d="M80,60 L100,120 M120,40 L140,140 M160,80 L180,110 M200,50 L220,130 M240,90 L260,120 M280,70 L300,105" />
                <path d="M100,120 L90,180 M140,140 L130,200 M180,110 L170,190 M220,130 L210,170 M260,120 L250,185 M300,105 L290,195" />
              </g>
            </svg>
          </div>
          
          {/* AI Data Flow Pattern */}
          <div className="absolute top-10 right-10 opacity-[0.1]">
            <svg width="200" height="150" viewBox="0 0 200 150">
              <defs>
                <pattern id="dataflow" patternUnits="userSpaceOnUse" width="40" height="40">
                  <rect width="40" height="40" fill="none"/>
                  <circle cx="20" cy="20" r="1" fill="currentColor" className="text-gray-600"/>
                </pattern>
              </defs>
              <rect width="200" height="150" fill="url(#dataflow)"/>
              
              {/* Flowing data streams */}
              <g stroke="currentColor" strokeWidth="1" fill="none" className="text-gray-500" opacity="0.3">
                <path d="M20,30 Q100,10 180,50">
                  <animate attributeName="stroke-dasharray" values="0,20;20,20;40,20" dur="4s" repeatCount="indefinite"/>
                  <animate attributeName="stroke-dashoffset" values="0;-40" dur="4s" repeatCount="indefinite"/>
                </path>
                <path d="M20,70 Q100,90 180,50">
                  <animate attributeName="stroke-dasharray" values="0,20;20,20;40,20" dur="3s" repeatCount="indefinite"/>
                  <animate attributeName="stroke-dashoffset" values="0;-40" dur="3s" repeatCount="indefinite"/>
                </path>
                <path d="M20,110 Q100,130 180,90">
                  <animate attributeName="stroke-dasharray" values="0,20;20,20;40,20" dur="5s" repeatCount="indefinite"/>
                  <animate attributeName="stroke-dashoffset" values="0;-40" dur="5s" repeatCount="indefinite"/>
                </path>
              </g>
            </svg>
          </div>
          
          <div className="container-hero">
            <div className="md:grid md:grid-cols-[58%_42%] lg:grid-cols-[55%_45%] md:gap-8 lg:gap-12 items-center">
              {/* Left Column - Content */}
              <div>
                <div className={`transition-all duration-1000 ${isVisible ? 'translate-y-0 opacity-100' : 'translate-y-10 opacity-0'}`}>
                  <div className="measure-lead relative">
                    {/* AI Brain Icon Enhancement */}
                    <div className="absolute -top-8 -right-8 opacity-[0.12] hidden sm:block">
                      <svg width="120" height="120" viewBox="0 0 120 120">
                        <g fill="currentColor" className="text-gray-600">
                          {/* AI brain silhouette */}
                          <path d="M60,20 C70,20 80,25 85,35 C90,30 95,28 100,35 C100,45 95,50 90,55 C95,65 90,75 85,80 C80,85 70,90 60,90 C50,90 40,85 35,80 C30,75 25,65 30,55 C25,50 20,45 20,35 C25,28 30,30 35,35 C40,25 50,20 60,20 Z" opacity="0.3"/>
                          
                          {/* Neural pathways */}
                          <g stroke="currentColor" strokeWidth="0.5" fill="none" opacity="0.6">
                            <path d="M45,40 Q55,35 65,40 M50,50 Q60,45 70,50 M45,60 Q55,55 65,60" />
                            <path d="M40,45 Q50,50 60,45 M55,60 Q65,55 75,60" />
                          </g>
                          
                          {/* Processing nodes */}
                          <circle cx="45" cy="40" r="1" />
                          <circle cx="60" cy="35" r="1.5" />
                          <circle cx="75" cy="40" r="1" />
                          <circle cx="40" cy="55" r="1" />
                          <circle cx="55" cy="50" r="1.5" />
                          <circle cx="70" cy="55" r="1" />
                          <circle cx="45" cy="70" r="1" />
                          <circle cx="60" cy="65" r="1.5" />
                          <circle cx="75" cy="70" r="1" />
                        </g>
                      </svg>
                    </div>
                    
                    <h1 className="text-heading-1 text-gray-900 mb-4 lg:mb-5 measure-heading text-balance">
                      AIO Hub AI企業CMS
                    </h1>
                    <p className="text-body-lead text-gray-500 mb-6 lg:mb-8 measure-lead text-pretty">
                      AI技術を活用した企業情報の統合管理プラットフォーム
                    </p>
                  </div>
                  
                  <div className="measure-lead">
                    <div className="flex flex-col sm:flex-row flex-nowrap gap-3 sm:gap-4 justify-start">
                      <Link 
                        href="/auth/signup" 
                        onClick={handleCtaClick}
<<<<<<< HEAD
                        className="cta-nowrap group inline-flex items-center justify-center gap-3 px-6 py-3 min-h-[52px] bg-gray-800 text-white text-base lg:text-lg font-semibold rounded-xl hover:bg-gray-900 transition-all duration-300 focus:outline-none ui-flat--no-border"
=======
                        className="cta-unified cta-unified--primary gap-3 focus:outline-none"
>>>>>>> 152e9052
                        aria-label="無料で始める"
                      >
                        <span>無料で始める</span>
                        <svg className="w-5 h-5" fill="none" viewBox="0 0 24 24" stroke="currentColor">
                          <path strokeLinecap="round" strokeLinejoin="round" strokeWidth={2} d="M17 8l4 4m0 0l-4 4m4-4H3" />
                        </svg>
                      </Link>
                      <Link 
                        href="/organizations" 
<<<<<<< HEAD
                        className="cta-nowrap group inline-flex items-center justify-center gap-3 px-6 py-3 min-h-[52px] border-2 border-gray-300 text-gray-700 text-base lg:text-lg font-semibold rounded-xl hover:bg-gray-50 hover:border-gray-400 transition-all duration-300 focus:outline-none ui-flat"
=======
                        className="cta-unified cta-unified--secondary gap-3 focus:outline-none"
>>>>>>> 152e9052
                        aria-label="企業ディレクトリを見る"
                      >
                        <span>企業ディレクトリを見る</span>
                        <svg className="w-5 h-5" fill="none" viewBox="0 0 24 24" stroke="currentColor">
                          <path strokeLinecap="round" strokeLinejoin="round" strokeWidth={2} d="M15 12a3 3 0 11-6 0 3 3 0 016 0z" />
                          <path strokeLinecap="round" strokeLinejoin="round" strokeWidth={2} d="M2.458 12C3.732 7.943 7.523 5 12 5c4.478 0 8.268 2.943 9.542 7-1.274 4.057-5.064 7-9.542 7-4.477 0-8.268-2.943-9.542-7z" />
                        </svg>
                      </Link>
                    </div>
                  </div>
                </div>
              </div>

              {/* Right Column - Visualization */}
              <div className="mt-10 md:mt-0">
                <div className="relative w-full aspect-video rounded-xl bg-gray-50 ui-flat overflow-hidden">
                  {/* AI Information Flow Visualization */}
                  <div className="absolute inset-4 flex flex-col justify-center items-center">
                    <div className="text-center space-y-6">
                      <div className="flex items-center justify-center space-x-4">
                        <div className="w-12 h-12 bg-blue-100 rounded-xl flex items-center justify-center">
                          <svg className="w-6 h-6 text-blue-600" fill="none" viewBox="0 0 24 24" stroke="currentColor">
                            <path strokeLinecap="round" strokeLinejoin="round" strokeWidth={2} d="M19 21V5a2 2 0 00-2-2H7a2 2 0 00-2 2v16m14 0h2m-2 0h-4m-5 0H3m2 0h3M9 7h1m-1 4h1m4-4h1m-1 4h1m-5 10v-5a1 1 0 011-1h2a1 1 0 011 1v5m-4 0h4" />
                          </svg>
                        </div>
                        <div className="w-8 h-0.5 bg-gray-300"></div>
                        <div className="w-12 h-12 bg-purple-100 rounded-xl flex items-center justify-center">
                          <svg className="w-6 h-6 text-purple-600" fill="none" viewBox="0 0 24 24" stroke="currentColor">
                            <path strokeLinecap="round" strokeLinejoin="round" strokeWidth={2} d="M9.75 17L9 20l-1 1h8l-1-1-.75-3M3 13h18M5 17h14a2 2 0 002-2V5a2 2 0 00-2-2H5a2 2 0 00-2 2v10a2 2 0 002 2z" />
                          </svg>
                        </div>
                        <div className="w-8 h-0.5 bg-gray-300"></div>
                        <div className="w-12 h-12 bg-green-100 rounded-xl flex items-center justify-center">
                          <svg className="w-6 h-6 text-green-600" fill="none" viewBox="0 0 24 24" stroke="currentColor">
                            <path strokeLinecap="round" strokeLinejoin="round" strokeWidth={2} d="M21 21l-6-6m2-5a7 7 0 11-14 0 7 7 0 0114 0z" />
                          </svg>
                        </div>
                      </div>
                      <div className="text-sm text-gray-600 space-y-1">
                        <div>企業情報 → AI最適化 → 検索表示</div>
                        <div className="text-xs text-gray-500">構造化データで検索AI時代に対応</div>
                      </div>
                    </div>
                  </div>
                </div>
                <p className="mt-3 text-center text-sm text-gray-500">
                  企業情報をAI検索エンジンが理解しやすい形で構造化
                </p>
              </div>
            </div>
          </div>
        </section>

        {/* 機能紹介 */}
        <section className="section-gap bg-white">
          {/* AI Grid Pattern Background */}
          <div className="section-deco top-1/2 left-4 opacity-[0.015] -translate-y-1/2">
            <svg width="160" height="200" viewBox="0 0 160 200">
              <defs>
                <pattern id="ai-grid" patternUnits="userSpaceOnUse" width="30" height="30">
                  <rect width="30" height="30" fill="none"/>
                  <circle cx="15" cy="15" r="0.8" fill="currentColor" className="text-gray-600"/>
                  <rect x="12" y="12" width="6" height="6" fill="none" stroke="currentColor" strokeWidth="0.3" className="text-gray-500"/>
                </pattern>
              </defs>
              <rect width="160" height="200" fill="url(#ai-grid)"/>
            </svg>
          </div>
          
          <div className="container-article">
            <div className="section-gap">
              <h2 className="headline heading-guard-top heading-guard-btm text-2xl sm:text-3xl md:text-4xl lg:text-5xl font-bold text-gray-900 mb-4 lg:mb-6 text-left">
                {t('pages.home.features.title')}
              </h2>
              <p className="copy measure-lead text-lg sm:text-xl md:text-2xl lg:text-2xl text-gray-600 text-left">
                {t('pages.home.features.subtitle')}
              </p>
            </div>

            <div className="card-grid-4">
              {/* 企業管理 */}
              <div className="card group p-6 sm:p-7 card-min-height-md">
                <div className="media-frame w-16 h-16 bg-gray-100 rounded-2xl flex items-center justify-center mb-6 " style={{'--media-ar': '1/1'} as React.CSSProperties}>
                  <svg className="w-8 h-8 text-gray-600 media-contain" fill="none" viewBox="0 0 24 24" stroke="currentColor">
                    <path strokeLinecap="round" strokeLinejoin="round" strokeWidth={2} d="M19 21V5a2 2 0 00-2-2H7a2 2 0 00-2 2v16m14 0h2m-2 0h-4m-5 0H3m2 0h3M9 7h1m-1 4h1m4-4h1m-1 4h1m-5 10v-5a1 1 0 011-1h2a1 1 0 011 1v5m-4 0h4" />
                  </svg>
                </div>
                <h3 className="headline text-left text-xl font-semibold text-gray-900 mb-4 jp-phrase measure-heading text-balance">
                  {t('pages.home.features.organizationManagement.title')}
                </h3>
                <p className="copy measure-body text-left text-gray-600 jp-phrase text-pretty">
                  {t('pages.home.features.organizationManagement.description')}
                </p>
              </div>

              {/* サービス管理 */}
              <div className="card group p-6 sm:p-7 card-min-height-md">
                <div className="media-frame w-16 h-16 bg-gray-100 rounded-2xl flex items-center justify-center mb-6 " style={{'--media-ar': '1/1'} as React.CSSProperties}>
                  <svg className="w-8 h-8 text-gray-600 media-contain" fill="none" viewBox="0 0 24 24" stroke="currentColor">
                    <path strokeLinecap="round" strokeLinejoin="round" strokeWidth={2} d="M9 12h6m-6 4h6m2 5H7a2 2 0 01-2-2V5a2 2 0 012-2h5.586a1 1 0 01.707.293l5.414 5.414a1 1 0 01.293.707V19a2 2 0 01-2 2z" />
                  </svg>
                </div>
                <h3 className="headline text-left text-xl font-semibold text-gray-900 mb-4 jp-phrase measure-heading text-balance">
                  {t('pages.home.features.serviceManagement.title')}
                </h3>
                <p className="copy measure-body text-left text-gray-600 jp-phrase text-pretty">
                  {t('pages.home.features.serviceManagement.description')}
                </p>
              </div>

              {/* 導入事例管理 */}
              <div className="card group p-6 sm:p-7 card-min-height-md">
                <div className="media-frame w-16 h-16 bg-gray-100 rounded-2xl flex items-center justify-center mb-6 " style={{'--media-ar': '1/1'} as React.CSSProperties}>
                  <svg className="w-8 h-8 text-gray-600 media-contain" fill="none" viewBox="0 0 24 24" stroke="currentColor">
                    <path strokeLinecap="round" strokeLinejoin="round" strokeWidth={2} d="M9 12l2 2 4-4m6 2a9 9 0 11-18 0 9 9 0 0118 0z" />
                  </svg>
                </div>
                <h3 className="headline text-left text-xl font-semibold text-gray-900 mb-4 jp-phrase measure-heading text-balance">
                  {t('pages.home.features.caseManagement.title')}
                </h3>
                <p className="copy measure-body text-left text-gray-600 jp-phrase text-pretty">
                  {t('pages.home.features.caseManagement.description')}
                </p>
              </div>

              {/* AI最適化 */}
              <div className="card group p-6 sm:p-7 card-min-height-md">
                <div className="media-frame w-16 h-16 bg-gray-100 rounded-2xl flex items-center justify-center mb-6 " style={{'--media-ar': '1/1'} as React.CSSProperties}>
                  <svg className="w-8 h-8 text-gray-600 media-contain" fill="none" viewBox="0 0 24 24" stroke="currentColor">
                    <path strokeLinecap="round" strokeLinejoin="round" strokeWidth={2} d="M9.75 17L9 20l-1 1h8l-1-1-.75-3M3 13h18M5 17h14a2 2 0 002-2V5a2 2 0 00-2-2H5a2 2 0 00-2 2v10a2 2 0 002 2z" />
                  </svg>
                </div>
                <h3 className="headline text-left text-xl font-semibold text-gray-900 mb-4 jp-phrase measure-heading text-balance">
                  AI検索最適化
                </h3>
                <p className="copy measure-body text-left text-gray-600 jp-phrase text-pretty">
                  構造化データの自動生成により、AI検索エンジンでの発見性を向上させます。
                </p>
              </div>
            </div>
          </div>
        </section>


        {/* サービスの流れ */}
        <section id="service-flow" className="section-layer section-safe-top section-safe-btm surface-fade-btm section-gap bg-white">
          <div className="container-article">
            <div className="section-gap">
              <h2 className="headline heading-guard-top heading-guard-btm text-2xl sm:text-3xl md:text-4xl lg:text-5xl font-bold text-gray-900 mb-4 text-left">
                サービスの流れ
              </h2>
              <p className="copy measure-lead text-lg sm:text-xl md:text-2xl text-gray-600 text-left">
                簡単3ステップで始められます
              </p>
            </div>

            <div className="relative">
              {/* 接続線 - グレー基調に */}
              <div className="hidden md:block absolute top-1/2 left-0 right-0 h-1 bg-gray-200 -translate-y-1/2 z-0"></div>
              
              <div className="relative z-10 grid grid-cols-1 md:grid-cols-3 gap-8">
                {/* ステップ1: アカウント作成 */}
                <div className="group">
                  <div className="relative mx-auto w-24 h-24 lg:w-32 lg:h-32 bg-gray-700 rounded-full flex items-center justify-center mb-8 ">
                    <span className="text-3xl lg:text-4xl font-bold text-white">1</span>
                  </div>
                  <h3 className="text-xl lg:text-2xl font-semibold text-gray-900 mb-4">
                    アカウント作成
                  </h3>
                  <p className="jp-phrase-aware jp-body text-base lg:text-lg text-gray-600 leading-relaxed">
                    メールアドレスとパスワードで簡単にアカウントを作成。<span className="nb">無料で始められます。</span>
                  </p>
                </div>

                {/* ステップ2: 企業情報登録 */}
                <div className="group">
                  <div className="relative mx-auto w-24 h-24 lg:w-32 lg:h-32 bg-gray-700 rounded-full flex items-center justify-center mb-8 ">
                    <span className="text-3xl lg:text-4xl font-bold text-white">2</span>
                  </div>
                  <h3 className="text-xl lg:text-2xl font-semibold text-gray-900 mb-4">
                    企業情報登録
                  </h3>
                  <p className="jp-phrase-aware jp-body text-base lg:text-lg text-gray-600 leading-relaxed">
                    企業の基本情報を入力。<span className="nb">必要最小限の項目のみで</span>素早く登録完了。
                  </p>
                </div>

                {/* ステップ3: コンテンツ管理開始 */}
                <div className="group">
                  <div className="relative mx-auto w-24 h-24 lg:w-32 lg:h-32 bg-gray-700 rounded-full flex items-center justify-center mb-8 ">
                    <span className="text-3xl lg:text-4xl font-bold text-white">3</span>
                  </div>
                  <h3 className="text-xl lg:text-2xl font-semibold text-gray-900 mb-4">
                    コンテンツ管理開始
                  </h3>
                  <p className="jp-phrase-aware jp-body text-base lg:text-lg text-gray-600 leading-relaxed">
                    サービス情報や導入事例を追加して、<span className="nb">効果的な企業PR</span>を開始できます。
                  </p>
                </div>
              </div>
            </div>

            {/* 追加情報 */}
            <div className="mt-16 text-center">
              <div className="inline-flex items-center bg-gray-100 rounded-full px-6 py-3">
                <svg className="w-5 h-5 text-gray-600 mr-2" fill="currentColor" viewBox="0 0 20 20">
                  <path fillRule="evenodd" d="M10 18a8 8 0 100-16 8 8 0 000 16zm3.707-9.293a1 1 0 00-1.414-1.414L9 10.586 7.707 9.293a1 1 0 00-1.414 1.414l2 2a1 1 0 001.414 0l4-4z" clipRule="evenodd" />
                </svg>
                <span className="text-gray-600 font-medium">
                  約5分で完了 • クレジットカード不要 • いつでも無料
                </span>
              </div>
            </div>
          </div>
        </section>

        {/* AIOダイジェスト */}
        <section className="section-gap bg-white">
          {/* AI Processing Visualization Background */}
          <div className="section-deco top-0 left-0 opacity-[0.02]">
            <svg width="300" height="200" viewBox="0 0 300 200">
              {/* AI processing blocks */}
              <g fill="none" stroke="currentColor" strokeWidth="1" className="text-gray-600">
                <rect x="20" y="30" width="60" height="40" rx="4" />
                <rect x="100" y="20" width="80" height="60" rx="6" />
                <rect x="200" y="35" width="70" height="50" rx="5" />
                
                <rect x="30" y="100" width="50" height="30" rx="3" />
                <rect x="110" y="110" width="90" height="50" rx="4" />
                <rect x="220" y="120" width="60" height="35" rx="4" />
              </g>
              
              {/* Data flow arrows */}
              <g fill="currentColor" className="text-gray-500" opacity="0.4">
                <path d="M85,50 L95,50 L92,45 M92,55 L95,50" />
                <path d="M185,50 L195,50 L192,45 M192,55 L195,50" />
                <path d="M85,115 L100,115 L97,110 M97,120 L100,115" />
                <path d="M205,135 L215,135 L212,130 M212,140 L215,135" />
              </g>
            </svg>
          </div>
          
          {/* Geometric AI Pattern */}
          <div className="section-deco bottom-0 right-0 opacity-[0.025]">
            <svg width="250" height="180" viewBox="0 0 250 180">
              <g fill="none" stroke="currentColor" strokeWidth="0.8" className="text-gray-600">
                {/* Hexagonal AI processing grid */}
                <polygon points="50,30 70,20 90,30 90,50 70,60 50,50" />
                <polygon points="90,30 110,20 130,30 130,50 110,60 90,50" />
                <polygon points="130,30 150,20 170,30 170,50 150,60 130,50" />
                <polygon points="170,30 190,20 210,30 210,50 190,60 170,50" />
                
                <polygon points="70,60 90,50 110,60 110,80 90,90 70,80" />
                <polygon points="110,60 130,50 150,60 150,80 130,90 110,80" />
                <polygon points="150,60 170,50 190,60 190,80 170,90 150,80" />
                
                <polygon points="90,90 110,80 130,90 130,110 110,120 90,110" />
                <polygon points="130,90 150,80 170,90 170,110 150,120 130,110" />
              </g>
              
              {/* Center processing nodes */}
              <g fill="currentColor" className="text-gray-600" opacity="0.6">
                <circle cx="70" cy="40" r="1.5" />
                <circle cx="110" cy="40" r="1.5" />
                <circle cx="150" cy="40" r="1.5" />
                <circle cx="190" cy="40" r="1.5" />
                <circle cx="90" cy="70" r="1.5" />
                <circle cx="130" cy="70" r="1.5" />
                <circle cx="170" cy="70" r="1.5" />
                <circle cx="110" cy="100" r="1.5" />
                <circle cx="150" cy="100" r="1.5" />
              </g>
            </svg>
          </div>
          
          <div className="container-article">
            <h2 className="headline heading-guard-top heading-guard-btm text-2xl sm:text-3xl md:text-4xl lg:text-5xl font-bold text-gray-900 mb-6 flex items-center text-left">
              <svg className="w-12 h-12 lg:w-16 lg:h-16 mr-4 lg:mr-6 text-indigo-600" fill="none" stroke="currentColor" viewBox="0 0 24 24">
                <path strokeLinecap="round" strokeLinejoin="round" strokeWidth={2}
                  d="M9.75 17L9 20l-1 1h8l-1-1-.75-3M3 13h18M5 17h14a2 2 0 002-2V5a2 2 0 00-2-2H5a2 2 0 00-2 2v10a2 2 0 002 2z" />
              </svg>
              <span className="jp-phrase">AI検索最適化（AIO）対応</span>
            </h2>
            <p className="copy measure-lead text-lg sm:text-xl md:text-2xl text-gray-600 mb-8 text-left">
              本プラットフォームは、AI検索エンジンが理解しやすい構造化データを自動生成します
            </p>
            <div className="grid gap-6 md:gap-8 grid-cols-1 sm:grid-cols-2 lg:grid-cols-2 mb-8">
              <div className="card-container h-full rounded-2xl ui-card px-5 py-6 sm:px-6 sm:py-7 flex flex-col justify-between">
                <div>
                  <h3 className="jp-phrase-aware ui-measure-body widow-tweak text-lg sm:text-xl font-semibold text-gray-900 mb-2">JSON-LD</h3>
                  <p className="jp-phrase-aware jp-body ui-measure-body widow-tweak text-[15px] leading-7 text-gray-600">構造化データを自動生成し、<span className="nb">AI検索エンジンが</span>理解しやすい形式で情報を公開</p>
                </div>
              </div>
              <div className="card-container h-full rounded-2xl ui-card px-5 py-6 sm:px-6 sm:py-7 flex flex-col justify-between">
                <div>
                  <h3 className="jp-phrase-aware ui-measure-body widow-tweak text-lg sm:text-xl font-semibold text-gray-900 mb-2">RSS/XML</h3>
                  <p className="jp-phrase-aware jp-body ui-measure-body widow-tweak text-[15px] leading-7 text-gray-600">フィード配信により<span className="nb">継続的な情報更新を</span>クローラーに通知</p>
                </div>
              </div>
              <div className="card-container h-full rounded-2xl ui-card px-5 py-6 sm:px-6 sm:py-7 flex flex-col justify-between">
                <div>
                  <h3 className="jp-phrase-aware ui-measure-body widow-tweak text-lg sm:text-xl font-semibold text-gray-900 mb-2">公開プロフィール（直リンク）</h3>
                  <p className="jp-phrase-aware jp-body ui-measure-body widow-tweak text-[15px] leading-7 text-gray-600">企業・サービスごとに<span className="nb">公開URLを</span>自動生成。検索・AIから直接参照されやすい構成で配信します。</p>
                </div>
              </div>
              <div className="card-container h-full rounded-2xl ui-card px-5 py-6 sm:px-6 sm:py-7 flex flex-col justify-between">
                <div>
                  <h3 className="jp-phrase-aware ui-measure-body widow-tweak text-lg sm:text-xl font-semibold text-gray-900 mb-2">サイトマップ</h3>
                  <p className="jp-phrase-aware jp-body ui-measure-body widow-tweak text-[15px] leading-7 text-gray-600">動的生成により<span className="nb">ページ構造を</span>検索エンジンに効率的に伝達</p>
                </div>
              </div>
            </div>
            <Link 
              href="/aio"
              className="focus-clean inline-flex items-center text-blue-600 hover:text-blue-700 font-medium"
            >
              AIOについて詳しく見る
              <svg className="w-4 h-4 ml-1" fill="none" viewBox="0 0 24 24" stroke="currentColor">
                <path strokeLinecap="round" strokeLinejoin="round" strokeWidth={2} d="M9 5l7 7-7 7" />
              </svg>
            </Link>
          </div>
        </section>

        {/* Section Buffer */}
        <div className="section-buffer"></div>

        {/* 代表メッセージ */}
        <section className="section-gap bg-gray-50">
          <div className="container-article">
            <h2 className="headline heading-guard-top heading-guard-btm text-3xl font-bold text-gray-900 mb-8 text-left">
              {t('pages.home.message.title')}
            </h2>
            <div className="copy measure-lead text-lg text-gray-700 jp-phrase text-left">
              {t('pages.home.message.content', { fallback: siteSettings.representative_message })}
            </div>
          </div>
        </section>

        {/* Section Buffer */}
        <div className="section-buffer"></div>

        {/* CTA */}
        <section className="section-gap-hero bg-gray-800">
          
          <div className="container-article section-content text-center">
            <div className="max-w-3xl mx-auto">
              <h2 className="headline text-3xl md:text-4xl font-bold text-white mb-6 jp-phrase break-keep">
                {t('pages.home.cta.title')}
              </h2>
              <p className="copy measure-lead text-lg md:text-xl text-gray-300 mb-8 jp-phrase break-keep">
                {t('pages.home.cta.subtitle').split('\n').map((line, index) => (
                  <span key={index} className="block">{line}</span>
                ))}
              </p>
              
              <div className="flex flex-col sm:flex-row flex-nowrap gap-4 justify-center items-center">
                <Link 
                  href="/auth/signup" 
                  onClick={handleCtaClick}
                  className="group cta-btn cta-btn--primary text-lg"
                >
                  <span className="flex items-center gap-3">
                    {t('pages.home.cta.button')}
                    <svg className="w-5 h-5 " fill="none" viewBox="0 0 24 24" stroke="currentColor">
                      <path strokeLinecap="round" strokeLinejoin="round" strokeWidth={2} d="M13 7l5 5m0 0l-5 5m5-5H6" />
                    </svg>
                  </span>
                </Link>
                
                <Link 
                  href="/hearing-service"
                  className="group cta-btn cta-btn--outline text-lg"
                >
                  <span className="flex items-center gap-2">
                    <span>ヒアリング代行サービス</span>
                    <svg className="w-4 h-4 " fill="none" viewBox="0 0 24 24" stroke="currentColor">
                      <path strokeLinecap="round" strokeLinejoin="round" strokeWidth={2} d="M17 8h2a2 2 0 012 2v6a2 2 0 01-2 2h-2v4l-4-4H9a2 2 0 01-2-2v-6a2 2 0 012-2h2" />
                    </svg>
                  </span>
                </Link>
                
                <div className="flex items-center text-gray-300 text-sm gap-6 sm:gap-8">
                  <div className="flex items-center jp-body break-keep">
                    <svg className="w-4 h-4 mr-2" fill="currentColor" viewBox="0 0 20 20">
                      <path fillRule="evenodd" d="M18 10a8 8 0 11-16 0 8 8 0 0116 0zm-7-4a1 1 0 11-2 0 1 1 0 012 0zM9 9a1 1 0 000 2v3a1 1 0 001 1h1a1 1 0 100-2v-3a1 1 0 00-1-1H9z" clipRule="evenodd" />
                    </svg>
                    無料トライアル • クレジットカード不要
                  </div>
                </div>
              </div>
              
              {/* 信頼性バッジ */}
              <div className="mt-12 flex flex-wrap justify-center items-center gap-8 opacity-60">
                <div className="flex items-center text-gray-300 text-sm">
                  <svg className="w-5 h-5 mr-2" fill="currentColor" viewBox="0 0 20 20">
                    <path fillRule="evenodd" d="M2.166 4.999A11.954 11.954 0 0010 1.944 11.954 11.954 0 0017.834 5c.11.65.166 1.32.166 2.001 0 5.225-3.34 9.67-8 11.317C5.34 16.67 2 12.225 2 7c0-.682.057-1.35.166-2.001zm11.541 3.708a1 1 0 00-1.414-1.414L9 10.586 7.707 9.293a1 1 0 00-1.414 1.414l2 2a1 1 0 001.414 0l4-4z" clipRule="evenodd" />
                  </svg>
                  セキュリティ保証
                </div>
                <div className="flex items-center text-gray-300 text-sm">
                  <svg className="w-5 h-5 mr-2" fill="currentColor" viewBox="0 0 20 20">
                    <path d="M9 12l2 2 4-4m6 2a9 9 0 11-18 0 9 9 0 0118 0z" />
                  </svg>
                  高い安定性保証
                </div>
                <div className="flex items-center text-gray-300 text-sm">
                  <svg className="w-5 h-5 mr-2" fill="currentColor" viewBox="0 0 20 20">
                    <path fillRule="evenodd" d="M18 10a8 8 0 11-16 0 8 8 0 0116 0zm-7-4a1 1 0 11-2 0 1 1 0 012 0zM9 9a1 1 0 000 2v3a1 1 0 001 1h1a1 1 0 100-2v-3a1 1 0 00-1-1H9z" clipRule="evenodd" />
                  </svg>
                  24/7 サポート
                </div>
              </div>
            </div>
          </div>
        </section>
      </main>

      {/* フッター */}
      <footer className="bg-gray-900 text-white section-gap ui-bottom-content">
        <div className="container-article">
          <div className="grid grid-cols-1 md:grid-cols-3 gap-8">
            <div>
              <h3 className="headline text-lg font-semibold mb-4 jp-phrase">{t('ui.header.title')}</h3>
              <p className="copy measure-body text-gray-400 jp-phrase">
                {t('pages.home.footer.tagline')}
              </p>
            </div>
            <div>
              <h4 className="headline font-semibold mb-4 jp-phrase">{t('pages.home.footer.links')}</h4>
              <ul className="space-y-2 text-gray-400">
                <li><Link href="/organizations" className="cta-nowrap hover:text-white transition-colors">{t('pages.home.footer.directory')}</Link></li>
                <li><Link href="/search" className="cta-nowrap hover:text-white transition-colors">{t('pages.home.footer.search')}</Link></li>
                <li><Link href="/dashboard" className="cta-nowrap hover:text-white transition-colors">{t('ui.header.dashboard')}</Link></li>
              </ul>
            </div>
            <div>
              <h4 className="headline font-semibold mb-4 jp-phrase">{t('pages.home.footer.support')}</h4>
              <ul className="space-y-2 text-gray-400">
                <li><Link href="/help" className="cta-nowrap hover:text-white transition-colors">{t('pages.home.footer.helpCenter')}</Link></li>
                <li><Link href="/contact" className="cta-nowrap hover:text-white transition-colors">{t('pages.home.footer.contact')}</Link></li>
                <li><Link href="/terms" className="cta-nowrap hover:text-white transition-colors">{t('pages.home.footer.terms')}</Link></li>
                <li><Link href="/privacy" className="cta-nowrap hover:text-white transition-colors">{t('pages.home.footer.privacy')}</Link></li>
              </ul>
            </div>
          </div>
          <div className="border-t border-gray-800 mt-8 pt-8 text-center text-gray-400">
            <p className="copy text-center jp-phrase">{t('pages.home.footer.copyright')}</p>
          </div>
        </div>
      </footer>
      
      {/* Debug Overlay - Only in development */}
      {process.env.NODE_ENV === 'development' && <LayoutDebugger />}
    </div>
  );
}<|MERGE_RESOLUTION|>--- conflicted
+++ resolved
@@ -212,11 +212,7 @@
                       <Link 
                         href="/auth/signup" 
                         onClick={handleCtaClick}
-<<<<<<< HEAD
-                        className="cta-nowrap group inline-flex items-center justify-center gap-3 px-6 py-3 min-h-[52px] bg-gray-800 text-white text-base lg:text-lg font-semibold rounded-xl hover:bg-gray-900 transition-all duration-300 focus:outline-none ui-flat--no-border"
-=======
                         className="cta-unified cta-unified--primary gap-3 focus:outline-none"
->>>>>>> 152e9052
                         aria-label="無料で始める"
                       >
                         <span>無料で始める</span>
@@ -226,11 +222,7 @@
                       </Link>
                       <Link 
                         href="/organizations" 
-<<<<<<< HEAD
-                        className="cta-nowrap group inline-flex items-center justify-center gap-3 px-6 py-3 min-h-[52px] border-2 border-gray-300 text-gray-700 text-base lg:text-lg font-semibold rounded-xl hover:bg-gray-50 hover:border-gray-400 transition-all duration-300 focus:outline-none ui-flat"
-=======
                         className="cta-unified cta-unified--secondary gap-3 focus:outline-none"
->>>>>>> 152e9052
                         aria-label="企業ディレクトリを見る"
                       >
                         <span>企業ディレクトリを見る</span>
