--- conflicted
+++ resolved
@@ -51,19 +51,12 @@
       onClick={toggle}
       onKeyDown={handleKeyDown}
       className="
-<<<<<<< HEAD
-=======
         ui-fab
->>>>>>> 152e9052
         fixed z-[1000] 
         w-14 h-14 
         rounded-full 
         bg-gradient-to-r from-indigo-500 to-fuchsia-500 
         text-white 
-<<<<<<< HEAD
-        hover:shadow-xl hover:shadow-indigo-500/40
-=======
->>>>>>> 152e9052
         active:scale-95
         grid place-items-center 
         will-change-transform
